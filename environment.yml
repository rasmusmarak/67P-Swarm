--- conflicted
+++ resolved
@@ -10,11 +10,4 @@
   - meshio
   - openmesh
   - pyvista
-<<<<<<< HEAD
-  - matplotlib.patches
-  - matplotlib.pyplot
-  - matplotlib
-  - pathlib
-=======
-  - matplotlib
->>>>>>> 4051edc9
+  - matplotlib